--- conflicted
+++ resolved
@@ -127,16 +127,13 @@
 
 
 --------------------------------------------------------------------------------
-<<<<<<< HEAD
--- Helper for the FormTree Show instance
-=======
 data Metadata
     = Disabled
     deriving (Eq, Ord, Show)
 
 
 --------------------------------------------------------------------------------
->>>>>>> c653db4a
+-- Helper for the FormTree Show instance
 showForm :: FormTree Identity v m a -> [String]
 showForm form = case form of
     (Ref r x) -> ("Ref " ++ show r) : map indent (showForm x)
@@ -228,9 +225,6 @@
 
 
 --------------------------------------------------------------------------------
-<<<<<<< HEAD
--- | Retrieve the form(s) at the given path
-=======
 getMetadata :: FormTree Identity v m a -> [Metadata]
 getMetadata (Ref _ _)      = []
 getMetadata (Pure _)       = []
@@ -242,7 +236,7 @@
 
 
 --------------------------------------------------------------------------------
->>>>>>> c653db4a
+-- | Retrieve the form(s) at the given path
 lookupForm :: Path -> FormTree Identity v m a -> [SomeForm v m]
 lookupForm path = map fst . lookupFormMetadata path
 
