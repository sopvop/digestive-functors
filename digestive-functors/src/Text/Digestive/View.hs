--- conflicted
+++ resolved
@@ -249,11 +249,7 @@
 
 --------------------------------------------------------------------------------
 listSubViews :: forall v. Text -> View v -> [View v]
-<<<<<<< HEAD
-listSubViews ref view@(View _ _ form _ _ _) =
-=======
 listSubViews ref view =
->>>>>>> 6f6a0948
     map (\i -> makeListSubView ref i view) indices
   where
     path        = toPath ref
